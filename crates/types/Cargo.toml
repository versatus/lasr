--- conflicted
+++ resolved
@@ -1,10 +1,6 @@
 [package]
 name = "lasr_types"
-<<<<<<< HEAD
-publish = false # Consider publishing for SDKs
-=======
 publish = false     # Consider publishing for SDKs
->>>>>>> dda63e75
 version = "0.9.0"
 edition = "2021"
 
