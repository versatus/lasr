--- conflicted
+++ resolved
@@ -26,9 +26,6 @@
 typetag = "0.2.14"
 uint = "0.9.5"
 schemars = "0.8.16"
-<<<<<<< HEAD
 tikv-client = "0.3.0"
 tokio = { version = "1.34.0", features = ["full"] }
-=======
-tracing = "0.1.40"
->>>>>>> 97bcef64
+tracing = "0.1.40"