use crate::{deserialize_sig_bytes_or_string, Address};
use derive_builder::Builder;
use ethers_core::types::Signature as ElectrumSignature;
use schemars::JsonSchema;
use secp256k1::{
    ecdsa::{RecoverableSignature as Signature, RecoveryId},
    Message, PublicKey,
};
use serde::{Deserialize, Serialize};
use std::collections::BTreeSet;

// Custom serializer for byte arrays to hex strings
fn serialize_as_hex<S>(bytes: &[u8; 32], serializer: S) -> Result<S::Ok, S::Error>
where
    S: serde::Serializer,
{
    let hex_string = hex::encode(bytes);
    serializer.serialize_str(&format!("0x{}", hex_string))
}

/// Represents a recoverable ECDSA signature.
///
/// This structure stores the components of a recoverable signature, consisting of
/// two 32-byte arrays `r` and `s`, and a recovery id `v`. The signature can be
/// used in cryptographic operations where the public key needs to be recovered
/// from the signature and the original message.
#[derive(
    Builder, Clone, Debug, Serialize, Deserialize, JsonSchema, PartialEq, Eq, PartialOrd, Ord, Hash,
)]
pub struct RecoverableSignature {
    #[serde(
        serialize_with = "serialize_as_hex",
        deserialize_with = "deserialize_sig_bytes_or_string"
    )]
    r: [u8; 32],
    #[serde(
        serialize_with = "serialize_as_hex",
        deserialize_with = "deserialize_sig_bytes_or_string"
    )]
    s: [u8; 32],
    v: i32,
}

impl RecoverableSignature {
    /// Recovers the public key from the signature and the original message.
    ///
    /// This method takes a message slice as input, computes its SHA3-256 hash,
    /// and then attempts to recover the public key that was used to sign the message.
    /// It returns the recovered public key if successful.
    pub fn recover(&self, message_bytes: &[u8]) -> Result<Address, secp256k1::Error> {
        let r_hex = hex::encode(self.get_r());
        let s_hex = hex::encode(self.get_s());
<<<<<<< HEAD
        log::error!("attempting to recover from r: {}, s: {}", r_hex, s_hex);
        log::error!("MessageBytes: {}", hex::encode(message_bytes));
=======
        tracing::warn!("attempting to recover from r: {}, s: {}", r_hex, s_hex);
        tracing::warn!("MessageBytes: {}", hex::encode(message_bytes));
>>>>>>> c46286b1
        if self.v >= 27 && self.v <= 28 {
            tracing::warn!("v is >= 27, <= 28, using electrum signature");
            let esig = ElectrumSignature {
                r: ethers_core::abi::ethereum_types::U256::from(self.get_r()),
                s: ethers_core::abi::ethereum_types::U256::from(self.get_s()),
                v: self.get_v() as u64,
            };

            let eaddr = esig
                .recover(message_bytes)
                .map_err(|_| secp256k1::Error::InvalidSignature)?;
            tracing::warn!("{:?}", eaddr);

            Ok(Address::from(eaddr))
        } else {
            let message = Message::from_digest_slice(message_bytes)?;
            let secp = secp256k1::Secp256k1::new();
            let recoverable_sig = Signature::try_from(self)?;
            let pk = secp.recover_ecdsa(&message, &recoverable_sig)?;
            Ok(Address::from(pk))
        }
    }

    pub fn verify(&self, message: &[u8], pk: PublicKey) -> Result<(), secp256k1::Error> {
        tracing::info!("attemting to recover signature");
        let sig = Signature::try_from(self)?.to_standard();
        tracing::info!("reconstructing message: {}", hex::encode(message));
        let msg = Message::from_digest_slice(message)?;
        tracing::info!(
            "verifying message: {} with pubkey: {}",
            hex::encode(message),
            pk.to_string()
        );
        sig.verify(&msg, &pk)
    }

    /// Converts the signature into a vector of bytes.
    ///
    /// This method serializes the signature components (`r`, `s`, and `v`) into
    /// a single byte vector, which can be used for storage or transmission.
    pub fn to_vec(&self) -> Vec<u8> {
        let mut bytes: Vec<u8> = Vec::new();
        bytes.extend(self.r);
        bytes.extend(self.s);
        bytes.extend(self.v.to_le_bytes());
        bytes
    }

    pub fn serialize(&self) -> Result<Vec<u8>, serde_json::Error> {
        Ok(serde_json::to_string(&self)?.as_bytes().to_vec())
    }

    pub fn deserialize(bytes: &[u8]) -> Result<Self, serde_json::Error> {
        serde_json::from_str(&String::from_utf8_lossy(bytes))
    }

    pub fn get_r(&self) -> [u8; 32] {
        self.r
    }

    pub fn get_s(&self) -> [u8; 32] {
        self.s
    }

    pub fn get_v(&self) -> i32 {
        self.v
    }

    pub fn v_into_bytes(&self) -> [u8; 4] {
        self.v.to_le_bytes()
    }
}

impl From<Signature> for RecoverableSignature {
    fn from(value: Signature) -> Self {
        let (v, rs) = value.serialize_compact();
        let mut r = [0u8; 32];
        let mut s = [0u8; 32];

        r.copy_from_slice(&rs[0..32]);
        s.copy_from_slice(&rs[32..]);

        Self {
            r,
            s,
            v: v.to_i32(),
        }
    }
}

impl TryFrom<RecoverableSignature> for Signature {
    type Error = secp256k1::Error;
    fn try_from(value: RecoverableSignature) -> Result<Signature, Self::Error> {
        let mut data = Vec::new();
        let mut recovery_id = value.get_v();
        if (0..=3).contains(&recovery_id) {
            tracing::info!("using r: {:?} and s: {:?} with recovery_id: {:?} to convert to secp256k1 signature", &value.get_r(), value.get_s(), value.get_v());
            data.extend_from_slice(&value.get_r());
            data.extend_from_slice(&value.get_s());
            Signature::from_compact(&data, RecoveryId::from_i32(recovery_id)?)
        } else if (27..=30).contains(&recovery_id) {
            recovery_id -= 27;
            tracing::info!("using r: {:?} and s: {:?} with recovery_id: {:?} to convert to secp256k1 signature", &value.get_r(), value.get_s(), value.get_v());
            data.extend_from_slice(&value.get_r());
            data.extend_from_slice(&value.get_s());
            Signature::from_compact(&data, RecoveryId::from_i32(recovery_id)?)
        } else if (35..=38).contains(&recovery_id) {
            recovery_id -= 35;
            tracing::info!("using r: {:?} and s: {:?} with recovery_id: {:?} to convert to secp256k1 signature", &value.get_r(), value.get_s(), value.get_v());
            data.extend_from_slice(&value.get_r());
            data.extend_from_slice(&value.get_s());
            Signature::from_compact(&data, RecoveryId::from_i32(recovery_id)?)
        } else {
            tracing::info!("using r: {:?} and s: {:?} with recovery_id: {:?} to convert to secp256k1 signature", &value.get_r(), value.get_s(), value.get_v());
            data.extend_from_slice(&value.get_r());
            data.extend_from_slice(&value.get_s());
            Signature::from_compact(&data, RecoveryId::from_i32(recovery_id)?)
        }
    }
}

impl TryFrom<&RecoverableSignature> for Signature {
    type Error = secp256k1::Error;
    fn try_from(value: &RecoverableSignature) -> Result<Signature, Self::Error> {
        let mut data = Vec::new();
        let mut recovery_id = value.get_v();
        if (0..=3).contains(&recovery_id) {
            tracing::warn!("using r: {:?} and s: {:?} with recovery_id: {:?} to convert to secp256k1 signature", &value.get_r(), value.get_s(), value.get_v());
            data.extend_from_slice(&value.get_r());
            data.extend_from_slice(&value.get_s());
            Signature::from_compact(&data, RecoveryId::from_i32(recovery_id)?)
        } else if (27..=30).contains(&recovery_id) {
            recovery_id -= 27;
            tracing::warn!("using r: {:?} and s: {:?} with recovery_id: {:?} to convert to secp256k1 signature", &value.get_r(), value.get_s(), value.get_v());
            data.extend_from_slice(&value.get_r());
            data.extend_from_slice(&value.get_s());
            Signature::from_compact(&data, RecoveryId::from_i32(recovery_id)?)
        } else if (35..=38).contains(&recovery_id) {
            recovery_id -= 35;
            tracing::warn!("using r: {:?} and s: {:?} with recovery_id: {:?} to convert to secp256k1 signature", &value.get_r(), value.get_s(), value.get_v());
            data.extend_from_slice(&value.get_r());
            data.extend_from_slice(&value.get_s());
            Signature::from_compact(&data, RecoveryId::from_i32(recovery_id)?)
        } else {
            tracing::info!("using r: {:?} and s: {:?} with recovery_id: {:?} to convert to secp256k1 signature", &value.get_r(), value.get_s(), value.get_v());
            data.extend_from_slice(&value.get_r());
            data.extend_from_slice(&value.get_s());
            Signature::from_compact(&data, RecoveryId::from_i32(recovery_id)?)
        }
    }
}

#[derive(
    Builder, Clone, Debug, Serialize, Deserialize, JsonSchema, PartialEq, Eq, PartialOrd, Ord, Hash,
)]
pub struct Certificate {
    quorum_id: [u8; 20],
    quorum_sigs: BTreeSet<RecoverableSignature>,
}

impl Certificate {
    // Converts the certificate into a vector of bytes with the first 20
    // being the quorum id, followed by PublicKey (33) and Signature (
    pub fn to_vec(&self) -> Vec<u8> {
        let mut bytes = Vec::new();
        bytes.extend(self.quorum_id);

        let sigs: &BTreeSet<RecoverableSignature> = &self.quorum_sigs;
        bytes.extend(
            &sigs
                .iter()
                .map(|sig| sig.to_vec())
                .collect::<Vec<Vec<u8>>>()
                .into_iter()
                .flatten()
                .collect::<Vec<u8>>(),
        );

        bytes
    }

    pub fn serialize(&self) -> Result<Vec<u8>, serde_json::Error> {
        Ok(serde_json::to_string(&self)?.as_bytes().to_vec())
    }

    pub fn deserialize(bytes: &[u8]) -> Result<Self, serde_json::Error> {
        serde_json::from_str(&String::from_utf8_lossy(bytes))
    }
}<|MERGE_RESOLUTION|>--- conflicted
+++ resolved
@@ -50,13 +50,8 @@
     pub fn recover(&self, message_bytes: &[u8]) -> Result<Address, secp256k1::Error> {
         let r_hex = hex::encode(self.get_r());
         let s_hex = hex::encode(self.get_s());
-<<<<<<< HEAD
-        log::error!("attempting to recover from r: {}, s: {}", r_hex, s_hex);
-        log::error!("MessageBytes: {}", hex::encode(message_bytes));
-=======
         tracing::warn!("attempting to recover from r: {}, s: {}", r_hex, s_hex);
         tracing::warn!("MessageBytes: {}", hex::encode(message_bytes));
->>>>>>> c46286b1
         if self.v >= 27 && self.v <= 28 {
             tracing::warn!("v is >= 27, <= 28, using electrum signature");
             let esig = ElectrumSignature {
