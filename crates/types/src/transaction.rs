--- conflicted
+++ resolved
@@ -390,11 +390,7 @@
                 s: ethers_core::abi::ethereum_types::U256::from(s),
                 v: v as u64,
             };
-<<<<<<< HEAD
-            log::error!("attempting to recover from {}", sig.to_string());
-=======
             tracing::warn!("attempting to recover from {}", sig.to_string());
->>>>>>> c46286b1
             let addr = sig.recover(self.hash())?;
             return Ok(addr.into());
         }
