--- conflicted
+++ resolved
@@ -30,7 +30,6 @@
 use sha3::{Digest, Keccak256};
 use std::io::Write;
 use thiserror::Error;
-use tikv_client::RawClient as TikvClient;
 use tokio::{
     sync::{
         mpsc::{Receiver, Sender, UnboundedSender},
@@ -1721,16 +1720,11 @@
                         let acc_val = AccountValue { account: data };
                         // Serialize `Account` data to be stored.
                         if let Some(val) = bincode::serialize(&acc_val).ok() {
-<<<<<<< HEAD
                             if PersistenceStore::put(&storage_ref, addr.clone(), val)
                                 .await
                                 .is_ok()
                             {
-                                log::warn!(
-=======
-                            if tikv_client.put(addr.clone(), val).await.is_ok() {
                                 tracing::warn!(
->>>>>>> 97bcef64
                                     "Inserted Account with address of {addr:?} to persistence layer",
                                 )
                             } else {
@@ -2099,7 +2093,6 @@
     use futures::{FutureExt, StreamExt};
     use lasr_types::TransactionType;
     use std::sync::Arc;
-    use tikv_client::RawClient as TikvClient;
     use tokio::sync::Mutex;
 
     /// Minimal reproduction of the `ractor::Actor` trait for testing the `handle`
