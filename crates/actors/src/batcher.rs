--- conflicted
+++ resolved
@@ -1665,48 +1665,20 @@
             if !guard.parent.empty() {
                 log::info!("found next batch: {:?}", guard.parent);
 
-<<<<<<< HEAD
                 if let Some(batch) = guard.parent.to_owned().into() {
                     let account_map = &guard.parent.accounts;
                     log::info!("{account_map:?}");
                     // let transaction_map = &guard.parent.transactions;
 
-                    while let Some((addr, account)) = account_map.iter().next() {
+                    for (addr, account) in account_map.iter() {
                         let data = account.clone();
                         //note: this can be serialized as well need be.
                         //TiKV will accept any key if of type String, OR Vec<u8>
-
                         let acc_val = AccountValue { account: data };
-
                         // Serialize `Account` data to be stored.
                         if let Some(val) = bincode::serialize(&acc_val).ok() {
                             if tikv_client.put(addr.clone(), val).await.is_ok() {
                                 log::info!("Inserted Account with address of {}", addr)
-=======
-                // todo: set pd_endpoints to be env var
-                if let Ok(client) = RawClient::new(vec!["127.0.0.1:2379"]).await {
-                    log::info!("Connected to persistence layer successfully.");
-
-                    if let Some(batch) = guard.parent.to_owned().into() {
-                        let account_map = &guard.parent.accounts;
-                        log::info!("{account_map:?}");
-                        // let transaction_map = &guard.parent.transactions;
-
-                        for (addr, account) in account_map.iter() {
-                            let data = account.clone();
-                            //note: this can be serialized as well need be.
-                            //TiKV will accept any key if of type String, OR Vec<u8>
-
-                            let acc_val = AccountValue { account: data };
-
-                            // Serialize `Account` data to be stored.
-                            if let Some(val) = bincode::serialize(&acc_val).ok() {
-                                if client.put(addr.clone(), val).await.is_ok() {
-                                    log::info!("Inserted Account with address of {}", addr)
-                                } else {
-                                    log::error!("failed to push Account data to persistence store")
-                                }
->>>>>>> 24436129
                             } else {
                                 log::error!("failed to push Account data to persistence store")
                             }
