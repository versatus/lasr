--- conflicted
+++ resolved
@@ -44,17 +44,7 @@
     Custom(String),
 }
 
-<<<<<<< HEAD
-pub struct AccountCache {
-=======
-impl Default for AccountCacheError {
-    fn default() -> Self {
-        AccountCacheError::RactorRegistryError
-    }
-}
-
 pub struct AccountCache<S: PersistenceStore> {
->>>>>>> a606e80c
     inner: AccountCacheInner,
     storage: S,
 }
