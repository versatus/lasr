use lasr_messages::{
    ActorName, ActorType, ExecutorMessage, PendingTransactionMessage, SchedulerMessage,
    SupervisorType, ValidatorMessage,
};
use std::{
    collections::{HashMap, HashSet, VecDeque},
    sync::{Arc, RwLock},
    time::Duration,
};
use tokio::sync::mpsc::Sender;

use async_trait::async_trait;
use chrono::prelude::*;
use lasr_types::{Address, AddressOrNamespace, Outputs, Transaction, TransactionType};
use ractor::{Actor, ActorCell, ActorProcessingErr, ActorRef, SupervisionEvent};
use schemars::JsonSchema;
use serde::{Deserialize, Serialize};
use thiserror::Error;

use crate::{
    get_actor_ref, helpers::Coerce, process_group_changed, SchedulerError, ValidatorError,
};

pub const PENDING_TIMEOUT: u64 = 15000;

#[derive(Clone, Debug, Serialize, Deserialize, JsonSchema)]
pub struct Vertex {
    transaction: Transaction,
    timestamp: u64,
    outputs: Option<Outputs>,
    accounts_touched: HashSet<Address>,
    dependent_transactions: Vec<String>,
}

#[derive(Clone, Debug, Serialize, Deserialize, JsonSchema)]
pub struct PreCallVertex {
    transaction: Transaction,
    program_account: Address,
    dependencies: Vec<String>,
}

impl Vertex {
    pub fn new(transaction: Transaction, outputs: Option<Outputs>) -> Vertex {
        let accounts_touched = Vertex::extract_accounts_touched(&transaction, &outputs);

        let timestamp = Utc::now().timestamp_millis() as u64;
        Vertex {
            transaction,
            timestamp,
            outputs,
            accounts_touched,
            dependent_transactions: Vec::new(),
        }
    }

    pub fn accounts_touched(&self) -> &HashSet<Address> {
        &self.accounts_touched
    }

    pub fn accounts_touched_mut(&mut self) -> &mut HashSet<Address> {
        &mut self.accounts_touched
    }

    fn extract_accounts_touched(
        transaction: &Transaction,
        outputs: &Option<Outputs>,
    ) -> HashSet<Address> {
        let mut accounts_involved = HashSet::new();
        accounts_involved.extend(transaction.get_accounts_involved());
        if let Some(o) = outputs {
            let involved: Vec<Address> = o
                .instructions()
                .iter()
                .flat_map(|inst| {
                    let nested: Vec<Address> = inst
                        .get_accounts_involved()
                        .iter()
                        .filter_map(|addr| match addr {
                            AddressOrNamespace::This => Some(transaction.to()),
                            AddressOrNamespace::Address(address) => Some(*address),
                            AddressOrNamespace::Namespace(_namespace) => None,
                        })
                        .collect();
                    nested
                })
                .collect();
            accounts_involved.extend(involved);
        }

        accounts_involved
    }
}

impl PreCallVertex {
    pub fn new(transaction: Transaction) -> PreCallVertex {
        let program_account = transaction.to();
        PreCallVertex {
            transaction,
            program_account,
            dependencies: Vec::new(),
        }
    }
}

#[derive(Clone, Debug, Default)]
pub struct PreCallGraph {
    vertices: HashMap<String, Arc<RwLock<PreCallVertex>>>,
    program_index: HashMap<Address, Vec<String>>,
}

impl PreCallGraph {
    pub fn new() -> PreCallGraph {
        PreCallGraph {
            vertices: HashMap::new(),
            program_index: HashMap::new(),
        }
    }

    pub fn add_call(&mut self, transaction: Transaction) {
        tracing::info!(
            "adding call: {} to pre-call graph for program: {}",
            &transaction.hash_string(),
            &transaction.to()
        );
        let transaction_id = transaction.hash_string();

        // New transaction, new vertex, who dis
        let vertex = Arc::new(RwLock::new(PreCallVertex::new(transaction.clone())));

        // set has_dependencies flag to false
        let mut has_dependencies = false;

        // check if we can acquire the read guard
        if let Ok(guard) = vertex.read() {
            // guard acquired, get the transaction its related to and
            // pull the to address, this is the address to the program
            // being called
            let vertex_program_id = guard.transaction.to();

            // Insert the vertex into the graph vertices map, with transaction id/hash as key
            self.vertices.insert(transaction_id.clone(), vertex.clone());

            // Check if an entry for the program id exists in the program index.
            // if so this means it has dependencies
            let dependencies = self.program_index.entry(vertex_program_id).or_default();

            for dependency_id in dependencies.iter() {
                // For each dependency it has, get the relevant transaction vertex
                if let Some(dep_vertex) = self.vertices.get(dependency_id) {
                    tracing::warn!(
                        "found pre-call dependencies: {} for transaction: {}",
                        &dependency_id,
                        &transaction_id
                    );
                    // For each dependent transaction vertex acquire a write guard
                    if let Ok(mut dep_guard) = dep_vertex.write() {
                        // check if the dependencies include the current transaction
                        if dep_guard.dependencies.contains(&transaction_id.clone()) {
                            // If not, add it.
                            dep_guard.dependencies.push(transaction_id.clone());
                        }
                        //If so don't add it, but set the has dependencies flag to true
                        //in either case, as a dependency exists
                        has_dependencies = true;
                    }
                }
            }
        }

        // If the transaction has dependencies, it can't be executed yet
        // if it does not, forward it to executor for execution
        if !has_dependencies {
            tracing::warn!("no dependencies found, executing");
            let _ = self.send_to_executor(transaction);
        }
    }

    fn handle_completed_exec(&mut self, transaction_hash: &str) -> std::io::Result<()> {
        // When a transaction has completed execution, get the next transaction
        // dependency
        let next = {
            if let Some(exec_vertex) = self.vertices.remove(transaction_hash) {
                if let Ok(mut guard) = exec_vertex.write() {
                    if !guard.dependencies.is_empty() {
                        guard.dependencies.remove(0)
                    } else {
                        return Ok(());
                    }
                } else {
                    return Err(std::io::Error::new(
                        std::io::ErrorKind::Other,
                        "unable to acquire write guard on vertex for executed transaction",
                    ));
                }
            } else {
                return Err(std::io::Error::new(
                    std::io::ErrorKind::Other,
                    format!(
                        "unable to find vertex associated with transaction {}",
                        transaction_hash
                    ),
                ));
            }
        };

        if let Some(next_vtx) = self.vertices.get(&next) {
            if let Ok(guard) = next_vtx.read() {
                let transaction = guard.transaction.clone();
                let _ = self.send_to_executor(transaction);
            } else {
                //return error
                return Err(std::io::Error::new(
                    std::io::ErrorKind::Other,
                    format!("unable to find vertex associated with transaction {}", next),
                ));
            }
        };

        Ok(())
    }

    fn send_to_executor(&self, transaction: Transaction) -> std::io::Result<()> {
        let executor: ActorRef<ExecutorMessage> =
            ractor::registry::where_is(ActorType::Executor.to_string())
                .ok_or(std::io::Error::new(
                    std::io::ErrorKind::Other,
                    "unable to acquire executor actor",
                ))?
                .into();

        let message = ExecutorMessage::Exec { transaction };

        let _ = executor.cast(message);

        Ok(())
    }
}

#[derive(Clone, Debug, Default)]
pub struct PendingGraph {
    vertices: HashMap<String, Arc<RwLock<Vertex>>>,
    account_index: HashMap<Address, VecDeque<String>>,
}

impl PendingGraph {
    pub fn new() -> PendingGraph {
        PendingGraph {
            vertices: HashMap::new(),
            account_index: HashMap::new(),
        }
    }

    pub fn clean_graph(&mut self) {
        // Look at all vertices, see if any have timed out,
        // if any have timed out, check if they have dependent transactions
        // queue dependent transactions up for execution.
        // check every 15 seconds.
        for (hash, vtx) in self.vertices.clone() {
            tracing::warn!("checking if {} has timed out", &hash);
            // Get this vertex
            let mut timed_out = false;
            // Check if we can get read guard
            if let Ok(guard) = vtx.read() {
                // Check if it is timed out
                let elapsed = Utc::now().timestamp_millis() as u64 - guard.timestamp;
                if elapsed >= PENDING_TIMEOUT {
                    // Set timedout flag
                    tracing::warn!("{} has indeed timed out", &hash);
                    timed_out = true;
                }
            }

            let mut deps = Vec::new();
            if timed_out {
                // If timed out
                if let Some(vtx) = self.vertices.remove(&hash) {
                    // get the vertex
                    if let Ok(guard) = vtx.read() {
                        // get the dependent transaction hashes and push them into
                        // a vector
                        for dep in &guard.dependent_transactions {
                            tracing::warn!("collecting dependent transaction hashes");
                            deps.push(dep.clone());
                        }
                    }
                }
            }

            tracing::warn!("collecting transactions ready for validation");
            let ready_for_validation: Vec<String> = deps.iter().filter_map(|dep| {
                match self.vertices.get_mut(dep) {
                    Some(vtx) => {
                        match vtx.write() {
                            Ok(mut guard) => {
                                guard.accounts_touched_mut().iter().for_each(|account| {
                                    let account_dependencies = self.account_index.get_mut(account);
                                    if let Some(act_deps) = account_dependencies {
                                        if let Some(index) = &act_deps.iter().position(|h| h.clone() == hash) {
                                            act_deps.remove(*index);
                                        }
                                    }
                                });

                                let accounts_involved = guard.accounts_touched().clone();
                                let act_next: VecDeque<String> = accounts_involved.iter().filter_map(|acct| {
                                    let account_dependencies = self.account_index.get(acct);
                                    if let Some(act_deps) = account_dependencies {
                                        act_deps.front().cloned()
                                    } else {
                                        None
                                    }
                                }).collect();

                                if act_next.iter().all(|h| h == dep) {
                                    Some(dep.clone())
                                } else {
                                    None
                                }
                            }
                            Err(e) => {
                                tracing::error!("Error attempting to acquire write guard for vertex for transaction: {}: {}", &dep, e);
                                None
                            }
                        }
                    }
                    None => None
                }
            }).collect();

            for transaction_hash in ready_for_validation {
                if let Some(vtx) = self.vertices.clone().get(&transaction_hash) {
                    match vtx.read() {
                        Ok(guard) => {
                            let transaction = guard.transaction.clone();
                            let outputs = guard.outputs.clone();
                            tracing::warn!("scheduling: {} with validator", transaction_hash);
                            let _ = self.schedule_with_validator(transaction, outputs);
                        }
                        Err(e) => tracing::error!(
                            "Unable to acquire read guard on vertex: {}: {}",
                            transaction_hash,
                            e
                        ),
                    }
                }
            }
        }
    }

    pub fn add_transaction(&mut self, transaction: Transaction, outputs: Option<Outputs>) {
        tracing::info!(
            "adding transaction: {} to dependency graph",
            &transaction.hash_string()
        );
        let transaction_id = transaction.hash_string();

        // Create a new vertex
        let vertex = Arc::new(RwLock::new(Vertex::new(
            transaction.clone(),
            outputs.clone(),
        )));

        // set dependency flag to false
        let mut has_dependencies = false;

        // get vertex read guard
        if let Ok(guard) = vertex.read() {
            // get accounts involved
            let vertex_accounts = guard.accounts_touched.clone();

            // insert the vertex into the vertices map
            self.vertices.insert(transaction_id.clone(), vertex.clone());

            for account in vertex_accounts {
                // for each account involved in the transaction
                // check if the account has an entry in the account index
                let dependencies = self
                    .account_index
                    .entry(
                        account, // If not insert a new VecDeque
                    )
                    .or_default();

                for dependency_id in dependencies.iter() {
                    // for each dependency in the account dependencies entry
                    if let Some(dep_vertex) = self.vertices.get(dependency_id) {
                        // get the vertex for the dependency
                        tracing::warn!(
                            "found dependencies: {} for transaction: {}",
                            &dependency_id,
                            &transaction_id
                        );
                        if let Ok(mut dep_guard) = dep_vertex.write() {
                            // add the current transaction to the back of its dependent
                            // transactionsvector if it does not already contain the
                            // dependent transaction
                            if !dep_guard
                                .dependent_transactions
                                .clone()
                                .contains(&transaction_id)
                            {
                                dep_guard
                                    .dependent_transactions
                                    .push(transaction_id.clone());
                            }
                            // set the dependency flag to true
                            has_dependencies = true;
                        }
                    }
                }
                if has_dependencies {
                    // If it does have dependencies, push this transaction
                    // to the back of the account dependencies queue
                    dependencies.push_back(transaction_id.clone());
                }
            }
        }

        if !has_dependencies {
            // If there are no dependencies, then go ahead and schedule the
            // transaction with the validator
            tracing::warn!("no dependencies found, scheduling with validator");
            let _ = self.schedule_with_validator(transaction, outputs);
        }
    }

    fn handle_valid(&mut self, validated_transaction_hash: &str) -> Vec<String> {
        tracing::info!("handling validated transaction");
        let mut transactions_ready_for_validation = Vec::new();
        if let Some(validated_vertex) = self.vertices.remove(validated_transaction_hash) {
            for (id, vertex) in self.vertices.iter() {
                tracing::info!("checking for dependent transactions");
                if let Ok(mut guard) = vertex.write() {
                    if let Some(index) = guard
                        .dependent_transactions
                        .iter()
                        .position(|hash| hash == validated_transaction_hash)
                    {
                        let _ = guard.dependent_transactions.remove(index);
                        if guard.dependent_transactions.is_empty() {
                            tracing::info!(
                                "marking dependent transaction: {} ready for validation",
                                &id
                            );
                            transactions_ready_for_validation.push(id.clone());
                        }
                    }
                }
            }

            if let Ok(guard) = validated_vertex.read() {
                for account in guard.accounts_touched.iter() {
                    if let Some(transactions) = self.account_index.get_mut(account) {
                        tracing::info!(
                            "removing validated transaction {:?} from dependency graph for account: {}", 
                            &validated_transaction_hash, &account
                        );
                        if let Some(index) = &transactions
                            .iter()
                            .position(|hash| hash == validated_transaction_hash)
                        {
                            transactions.remove(*index);
                        }
                    }
                }
            }
        }

        transactions_ready_for_validation
    }

    fn handle_invalid(
        &mut self,
        invalid_transaction_hash: &str,
        e: Box<dyn std::error::Error + Send>,
    ) -> Result<Vec<String>, PendingTransactionError> {
        tracing::info!("handling invalid transaction");
        let mut transactions_ready_for_validation = Vec::new();
        if let Some(invalid_vertex) = self.vertices.remove(invalid_transaction_hash) {
            for (id, vertex) in self.vertices.iter() {
                tracing::info!("checking for dependenty transactions");
                if let Ok(mut guard) = vertex.write() {
                    if let Some(index) = guard
                        .dependent_transactions
                        .iter()
                        .position(|hash| hash == invalid_transaction_hash)
                    {
                        let _ = guard.dependent_transactions.remove(index);
                        if guard.dependent_transactions.is_empty() {
                            tracing::info!(
                                "marking dependent transaction: {} ready for validation",
                                &id
                            );
                            transactions_ready_for_validation.push(id.clone());
                        }
                    }
                }
            }

            if let Ok(guard) = invalid_vertex.read() {
                for account in guard.accounts_touched.iter() {
                    if let Some(transactions) = self.account_index.get_mut(account) {
                        tracing::info!(
                            "removing invalid transaction {:?} from depdendency graph for account: {}",
                            &invalid_transaction_hash, &account
                        );

                        if let Some(index) = &transactions
                            .iter()
                            .position(|hash| hash == invalid_transaction_hash)
                        {
                            transactions.remove(*index);
                        }
                    }
                }
            }
        }

        if let Some(scheduler) =
            get_actor_ref::<SchedulerMessage, SchedulerError>(ActorType::Scheduler)
        {
            let message = SchedulerMessage::SendTransactionFailure {
                transaction_hash: invalid_transaction_hash.to_string(),
                error: e,
            };

            scheduler.cast(message).typecast().log_err(|e| {
                SchedulerError::Custom(format!(
                    "failed to cast SendTransactionFailure to scheduler: {e:?}"
                ))
            });
        }

        Ok(transactions_ready_for_validation)
    }

    fn get_transactions(
        &self,
        transaction_ids: Vec<String>,
    ) -> Vec<(Transaction, Option<Outputs>)> {
        tracing::info!("acquiring transactions from the dependency graph");
        transaction_ids
            .into_iter()
            .filter_map(|id| {
                if let Some(vertex) = self.vertices.get(&id) {
                    if let Ok(guard) = vertex.read() {
                        Some((guard.transaction.clone(), guard.outputs.clone()))
                    } else {
                        None
                    }
                } else {
                    None
                }
            })
            .collect()
    }

    fn schedule_with_validator(
        &mut self,
        transaction: Transaction,
        outputs: Option<Outputs>,
    ) -> Result<(), Box<dyn std::error::Error>> {
        if let Some(validator) =
            get_actor_ref::<ValidatorMessage, ValidatorError>(ActorType::Validator)
        {
            tracing::warn!(
                "casting message to validator to validate transaction: {}",
                &transaction.hash_string()
            );
            let transaction_type = transaction.transaction_type();
            let message = match &transaction_type {
                TransactionType::Send(_) => ValidatorMessage::PendingTransaction { transaction },
                TransactionType::Call(_) => ValidatorMessage::PendingCall {
                    outputs,
                    transaction,
                },
                TransactionType::BridgeIn(_) => {
                    ValidatorMessage::PendingTransaction { transaction }
                }
                _ => {
                    return Err(Box::new(std::io::Error::new(
                        std::io::ErrorKind::Other,
                        "have not implemented validation for this transaction type",
                    )) as Box<dyn std::error::Error>)
                }
            };
            validator.cast(message).typecast().log_err(|e| {
                ValidatorError::Custom(format!(
                    "failed to cast {:?} message to ValidatorActor: {e:?}",
                    transaction_type
                ))
            });
        }

        Ok(())
    }
}

#[derive(Default)]
pub struct DependencyGraphs {
    pub pending: PendingGraph,
    pub pre_call: PreCallGraph,
}

impl DependencyGraphs {
    pub fn new() -> Self {
        Self {
            pending: PendingGraph::new(),
            pre_call: PreCallGraph::new(),
        }
    }

    pub fn add_transaction(&mut self, transaction: Transaction, outputs: Option<Outputs>) {
        self.pending.add_transaction(transaction, outputs);
    }

    pub fn add_call(&mut self, transaction: Transaction) {
        self.pre_call.add_call(transaction);
    }

    pub fn handle_completed_exec(&mut self, transaction_hash: &str) {
        if let Err(e) = self.pre_call.handle_completed_exec(transaction_hash) {
            tracing::error!("Error in handle_completed_exec: {e}");
        }
    }

    pub fn get_transactions(
        &self,
        transaction_ids: Vec<String>,
    ) -> Vec<(Transaction, Option<Outputs>)> {
        self.pending.get_transactions(transaction_ids)
    }

    pub fn schedule_with_validator(
        &mut self,
        transaction: Transaction,
        outputs: Option<Outputs>,
    ) -> Result<(), Box<dyn std::error::Error>> {
        self.pending.schedule_with_validator(transaction, outputs)
    }

    pub fn handle_valid(&mut self, transaction_hash: &str) -> Vec<String> {
        self.pending.handle_valid(transaction_hash)
    }

    pub fn handle_invalid(
        &mut self,
        transaction_hash: &str,
        e: Box<dyn std::error::Error + Send>,
    ) -> Result<Vec<String>, PendingTransactionError> {
        self.pending.handle_invalid(transaction_hash, e)
    }

    pub fn clean_pending_graph(&mut self) {
        self.pending.clean_graph();
    }

    pub fn clean_pre_call_graph(&mut self) {
        todo!()
    }
}

#[derive(Debug, Clone)]
<<<<<<< HEAD
pub struct PendingTransactionActor {
    bridge_in_transactions: std::sync::Arc<tokio::sync::Mutex<Vec<Transaction>>>,
=======
pub struct PendingTransactionActor;
impl Default for PendingTransactionActor {
    fn default() -> Self {
        Self::new()
    }
>>>>>>> c6a757ec
}
impl PendingTransactionActor {
    pub fn new() -> Self {
        Self {
            bridge_in_transactions: std::sync::Arc::new(tokio::sync::Mutex::new(Vec::new())),
        }
    }
}
impl ActorName for PendingTransactionActor {
    fn name(&self) -> ractor::ActorName {
        ActorType::PendingTransactions.to_string()
    }
}

#[derive(Debug, Clone, Error, Default)]
pub enum PendingTransactionError {
    #[default]
    #[error("failed to acquire PendingTransactionActor from registry")]
    RactorRegistryError,

    #[error("{0}")]
    Custom(String),
}

#[async_trait]
impl Actor for PendingTransactionActor {
    type Msg = PendingTransactionMessage;
    type State = DependencyGraphs;
    type Arguments = ();

    async fn pre_start(
        &self,
        _myself: ActorRef<Self::Msg>,
        _: (),
    ) -> Result<Self::State, ActorProcessingErr> {
        Ok(DependencyGraphs::new())
    }

    async fn handle(
        &self,
        _myself: ActorRef<Self::Msg>,
        message: Self::Msg,
        state: &mut Self::State,
    ) -> Result<(), ActorProcessingErr> {
        match message {
            PendingTransactionMessage::New {
                transaction,
                outputs,
            } => {
                tracing::warn!("received new transction {}", transaction.hash_string());
                if transaction.transaction_type().is_bridge_in() {
                    let mut bridge_in_transactions = self.bridge_in_transactions.lock().await;
                    match bridge_in_transactions.contains(&transaction) {
                        true => {
                            tracing::warn!("found duplicate bridge in transaction, skipping..");
                            return Ok(());
                        }
                        false => bridge_in_transactions.push(transaction.clone()),
                    }
                }
                state.add_transaction(transaction.clone(), outputs);
                tracing::warn!(
                    "added transaction: {} to dependency graph",
                    transaction.hash_string()
                );
            }
            PendingTransactionMessage::NewCall { transaction } => {
                tracing::warn!(
                    "received new call transaction {}",
                    transaction.hash_string()
                );
                state.add_call(transaction.clone());
                tracing::warn!(
                    "added call transaction: {} to pre-call dependency graph",
                    transaction.hash_string()
                );
            }
            PendingTransactionMessage::ExecSuccess { transaction } => {
                tracing::warn!(
                    "received notice that transaction {} successfully executed",
                    &transaction.hash_string()
                );
                state.handle_completed_exec(&transaction.hash_string());
            }
            PendingTransactionMessage::Valid { transaction, .. } => {
                tracing::info!(
                    "received notice transaction is valid: {}",
                    transaction.hash_string()
                );
                let get_transactions = state.handle_valid(&transaction.hash_string());
                let transactions_ready_for_validation = state.get_transactions(get_transactions);

                for (transaction, outputs) in transactions_ready_for_validation {
                    let _ = state.schedule_with_validator(transaction, outputs);
                }
            }
            PendingTransactionMessage::Invalid { transaction, e } => {
                tracing::error!("transaction: {} is invalid: {e}", transaction.hash_string());
                let transactions_ready_for_validation =
                    match state.handle_invalid(&transaction.hash_string(), e) {
                        Ok(get_transactions) => state.get_transactions(get_transactions),
                        Err(e) => {
                            tracing::error!("Error handling invalid transaction {e}");
                            vec![]
                        }
                    };

                for (transaction, outputs) in transactions_ready_for_validation {
                    let _ = state.schedule_with_validator(transaction, outputs);
                }
            }
            PendingTransactionMessage::GetPendingTransaction {
                transaction_hash: _,
                sender: _,
            } => {
                tracing::info!("Pending transaction requested");
            }
            PendingTransactionMessage::ValidCall { transaction, .. } => {
                let get_transactions = state.handle_valid(&transaction.hash_string());
                tracing::warn!("received valid transactions in pending transaction in graph for transaction: {}", transaction.hash_string());
                let transactions_ready_for_validation = state.get_transactions(get_transactions);

                for (transaction, outputs) in transactions_ready_for_validation {
                    tracing::warn!("scheduling: {} with validator", transaction.hash_string());
                    let _ = state.schedule_with_validator(transaction, outputs);
                }
            }
            PendingTransactionMessage::CleanGraph => {
                tracing::warn!("Attempting to clean pending graph");
                state.clean_pending_graph();
            }
            PendingTransactionMessage::Confirmed { .. } => {
                todo!()
            }
        }
        Ok(())
    }
}

pub async fn graph_cleaner() -> std::io::Result<()> {
    let pt_actor: ActorRef<PendingTransactionMessage> =
        ractor::registry::where_is(ActorType::PendingTransactions.to_string())
            .ok_or(std::io::Error::new(
                std::io::ErrorKind::Other,
                "unable to acquire PendingTransactions Actor",
            ))?
            .into();

    loop {
        tokio::time::sleep(Duration::from_millis(PENDING_TIMEOUT)).await;
        let message = PendingTransactionMessage::CleanGraph;
        let _ = pt_actor.clone().cast(message);
    }
}

pub struct PendingTransactionSupervisor {
    panic_tx: Sender<ActorCell>,
}
impl PendingTransactionSupervisor {
    pub fn new(panic_tx: Sender<ActorCell>) -> Self {
        Self { panic_tx }
    }
}
impl ActorName for PendingTransactionSupervisor {
    fn name(&self) -> ractor::ActorName {
        SupervisorType::PendingTransaction.to_string()
    }
}
#[derive(Debug, Error, Default)]
pub enum PendingTransactionSupervisorError {
    #[default]
    #[error("failed to acquire PendingTransactionSupervisor from registry")]
    RactorRegistryError,
}

#[async_trait]
impl Actor for PendingTransactionSupervisor {
    type Msg = PendingTransactionMessage;
    type State = ();
    type Arguments = ();

    async fn pre_start(
        &self,
        _myself: ActorRef<Self::Msg>,
        _args: (),
    ) -> Result<Self::State, ActorProcessingErr> {
        Ok(())
    }

    async fn handle_supervisor_evt(
        &self,
        _myself: ActorRef<Self::Msg>,
        message: SupervisionEvent,
        _state: &mut Self::State,
    ) -> Result<(), ActorProcessingErr> {
        tracing::warn!("Received a supervision event: {:?}", message);
        match message {
            SupervisionEvent::ActorStarted(actor) => {
                tracing::info!(
                    "actor started: {:?}, status: {:?}",
                    actor.get_name(),
                    actor.get_status()
                );
            }
            SupervisionEvent::ActorPanicked(who, reason) => {
                tracing::error!("actor panicked: {:?}, err: {:?}", who.get_name(), reason);
                self.panic_tx.send(who).await.typecast().log_err(|e| e);
            }
            SupervisionEvent::ActorTerminated(who, _, reason) => {
                tracing::error!("actor terminated: {:?}, err: {:?}", who.get_name(), reason);
            }
            SupervisionEvent::PidLifecycleEvent(event) => {
                tracing::info!("pid lifecycle event: {:?}", event);
            }
            SupervisionEvent::ProcessGroupChanged(m) => {
                process_group_changed(m);
            }
        }
        Ok(())
    }
}<|MERGE_RESOLUTION|>--- conflicted
+++ resolved
@@ -661,16 +661,13 @@
 }
 
 #[derive(Debug, Clone)]
-<<<<<<< HEAD
 pub struct PendingTransactionActor {
     bridge_in_transactions: std::sync::Arc<tokio::sync::Mutex<Vec<Transaction>>>,
-=======
-pub struct PendingTransactionActor;
+}
 impl Default for PendingTransactionActor {
     fn default() -> Self {
         Self::new()
     }
->>>>>>> c6a757ec
 }
 impl PendingTransactionActor {
     pub fn new() -> Self {
