#![allow(unreachable_code)]
use std::collections::BTreeSet;
use std::path::PathBuf;
use std::str::FromStr;
use std::sync::Arc;

use eo_listener::EoServer as EoListener;
use eo_listener::EoServerError;
use futures::StreamExt;
use jsonrpsee::server::ServerBuilder as RpcServerBuilder;
use lasr_actors::graph_cleaner;
use lasr_actors::AccountCacheActor;
use lasr_actors::AccountCacheSupervisor;
use lasr_actors::ActorExt;
use lasr_actors::Batcher;
use lasr_actors::BatcherActor;
use lasr_actors::BatcherError;
use lasr_actors::BlobCacheActor;
use lasr_actors::DaClient;
use lasr_actors::DaClientActor;
use lasr_actors::DaSupervisor;
use lasr_actors::EngineActor;
use lasr_actors::EoServer;
use lasr_actors::EoServerWrapper;
use lasr_actors::ExecutionEngine;
use lasr_actors::ExecutorActor;
use lasr_actors::LasrRpcServerActor;
use lasr_actors::LasrRpcServerImpl;
use lasr_actors::PendingTransactionActor;
use lasr_actors::TaskScheduler;
use lasr_actors::ValidatorActor;
use lasr_actors::ValidatorCore;
use lasr_clients::EoClient;
use lasr_clients::EoClientActor;
use lasr_compute::OciBundler;
use lasr_compute::OciBundlerBuilder;
use lasr_compute::OciManager;
use lasr_messages::ActorType;
use lasr_rpc::LasrRpcServer;
use lasr_types::Address;
use ractor::Actor;
use tokio::sync::Mutex;

use secp256k1::Secp256k1;
use web3::types::BlockNumber;

#[tokio::main]
async fn main() -> Result<(), Box<dyn std::error::Error>> {
    simple_logger::init_with_level(log::Level::Error)
        .map_err(|e| EoServerError::Other(e.to_string()))?;

    log::info!("Current Working Directory: {:?}", std::env::current_dir());

    log::warn!(
        "Version, branch and hash: {} {}",
        env!("CARGO_PKG_VERSION"),
        option_env!("GIT_REV").unwrap_or("N/A")
    );

    dotenv::dotenv().ok();

    //TODO(asmith): Move this to be read in when and where needed and dropped
    //afterwards to minimize security vulnerabilities
    let (_, sk_string) = std::env::vars()
        .find(|(k, _)| k == "SECRET_KEY")
        .ok_or(Box::new(std::env::VarError::NotPresent) as Box<dyn std::error::Error>)?;

    let (_, block_processed_path) = std::env::vars()
        .find(|(k, _)| k == "BLOCKS_PROCESSED_PATH")
        .ok_or(Box::new(std::env::VarError::NotPresent) as Box<dyn std::error::Error>)?;

    let sk = web3::signing::SecretKey::from_str(&sk_string).map_err(Box::new)?;
    let eigen_da_client = eigenda_client::EigenDaGrpcClientBuilder::default()
        .proto_path("./eigenda/api/proto/disperser/disperser.proto".to_string())
        //TODO(asmith): Move the network endpoint for EigenDA to an
        //environment variable.
        .server_address("disperser-holesky.eigenda.xyz:443".to_string())
        .build()?;

    let eth_rpc_url = std::env::var("ETH_RPC_URL").expect("ETH_RPC_URL must be set");
    log::warn!("Ethereum RPC URL: {}", eth_rpc_url);
    let http = web3::transports::Http::new(&eth_rpc_url).expect("Invalid ETH_RPC_URL");
    let web3_instance: web3::Web3<web3::transports::Http> = web3::Web3::new(http);
    let eo_client = setup_eo_client(web3_instance.clone(), sk).await?;

    #[cfg(feature = "local")]
    let bundler: OciBundler<String, String> = OciBundlerBuilder::default()
        .runtime("/usr/local/bin/runsc".to_string())
        .base_images("./base_image".to_string())
        .containers("./containers".to_string())
        .payload_path("./payload".to_string())
        .build()?;

    let store = if let Ok(addr) = std::env::var("VIPFS_ADDRESS") {
        Some(addr.clone())
    } else {
        None
    };

    #[cfg(feature = "local")]
    let oci_manager = OciManager::new(bundler, store);

    #[cfg(feature = "local")]
    let execution_engine = Arc::new(Mutex::new(ExecutionEngine::new(oci_manager)));

    #[cfg(feature = "remote")]
    log::info!("Attempting to connect compute agent");
    #[cfg(feature = "remote")]
    let compute_rpc_url = std::env::var("COMPUTE_RPC_URL").expect("COMPUTE_RPC_URL must be set");
    #[cfg(feature = "remote")]
    let compute_rpc_client = jsonrpsee::ws_client::WsClientBuilder::default()
        .build(compute_rpc_url)
        .await
        .map_err(|e| Box::new(e) as Box<dyn std::error::Error>)?;

    #[cfg(feature = "remote")]
    log::info!("Attempting to connect strorage agent");
    #[cfg(feature = "remote")]
    let storage_rpc_url = std::env::var("STORAGE_RPC_URL").expect("COMPUTE_RPC_URL must be set");
    #[cfg(feature = "remote")]
    let storage_rpc_client = jsonrpsee::ws_client::WsClientBuilder::default()
        .build(storage_rpc_url)
        .await
        .map_err(|e| Box::new(e) as Box<dyn std::error::Error>)?;

    #[cfg(feature = "remote")]
    let execution_engine = ExecutionEngine::new(compute_rpc_client, storage_rpc_client);

    let blob_cache_actor = BlobCacheActor::new();
    let account_cache_actor = AccountCacheActor::new();
    let pending_transaction_actor = PendingTransactionActor;
    let lasr_rpc_actor = LasrRpcServerActor::new();
    let scheduler_actor = TaskScheduler::new();
<<<<<<< HEAD
    let engine_actor = EngineActor::new();
    let validator_actor = Validator::new();
=======
    let engine_actor = Engine::new();
    let validator_actor = ValidatorActor::new();
>>>>>>> de14e4c6
    let eo_server_actor = EoServer::new();
    let eo_client_actor = EoClientActor;
    let da_supervisor = DaSupervisor;
    let account_cache_supervisor = AccountCacheSupervisor;
    let da_client_actor = DaClientActor::new();
    let batcher_actor = BatcherActor::new();
    let executor_actor = ExecutorActor::new();
    let inner_eo_server =
        setup_eo_server(web3_instance.clone(), &block_processed_path).map_err(Box::new)?;

    let (receivers_thread_tx, receivers_thread_rx) = tokio::sync::mpsc::channel(128);
    let batcher = Arc::new(Mutex::new(Batcher::new(receivers_thread_tx)));

    tokio::spawn(Batcher::run_receivers(receivers_thread_rx));

    let da_client = Arc::new(Mutex::new(DaClient::new(eigen_da_client)));
    let validator_core = Arc::new(Mutex::new(ValidatorCore::default()));

    let (da_supervisor, _da_supervisor_handle) =
        Actor::spawn(Some("da_supervisor".to_string()), da_supervisor, ())
            .await
            .map_err(Box::new)?;

    let (account_cache_supervisor, _account_cache_supervisor_handle) = Actor::spawn(
        Some("account_cache_supervisor".to_string()),
        account_cache_supervisor,
        (),
    )
    .await
    .map_err(Box::new)?;

    let (lasr_rpc_actor_ref, _rpc_server_handle) =
        Actor::spawn(Some(ActorType::RpcServer.to_string()), lasr_rpc_actor, ())
            .await
            .map_err(Box::new)?;

    let (_scheduler_actor_ref, _scheduler_handle) =
        Actor::spawn(Some(ActorType::Scheduler.to_string()), scheduler_actor, ())
            .await
            .map_err(Box::new)?;

    let (_engine_actor_ref, _engine_handle) = Actor::spawn(
        Some(ActorType::Engine.to_string()),
        engine_actor.clone(),
        (),
    )
    .await
    .map_err(Box::new)?;

    let (_validator_actor_ref, _validator_handle) = Actor::spawn(
        Some(ActorType::Validator.to_string()),
        validator_actor.clone(),
        validator_core,
    )
    .await
    .map_err(Box::new)?;

    let (_eo_server_actor_ref, _eo_server_handle) =
        Actor::spawn(Some(ActorType::EoServer.to_string()), eo_server_actor, ())
            .await
            .map_err(Box::new)?;

    let (_eo_client_actor_ref, _eo_client_handle) = Actor::spawn(
        Some(ActorType::EoClient.to_string()),
        eo_client_actor,
        eo_client,
    )
    .await
    .map_err(Box::new)?;

    let (_da_client_actor_ref, _da_client_handle) = Actor::spawn_linked(
        Some(ActorType::DaClient.to_string()),
        da_client_actor.clone(),
        da_client,
        da_supervisor.get_cell(),
    )
    .await
    .map_err(Box::new)?;

    let (_pending_transaction_actor_ref, _pending_transaction_handle) = Actor::spawn(
        Some(ActorType::PendingTransactions.to_string()),
        pending_transaction_actor,
        (),
    )
    .await
    .map_err(Box::new)?;

    let (_batcher_actor_ref, _batcher_handle) = Actor::spawn(
        Some(ActorType::Batcher.to_string()),
        batcher_actor.clone(),
        batcher.clone(),
    )
    .await
    .map_err(Box::new)?;

    let (_executor_actor_ref, _executor_handle) = Actor::spawn(
        Some(ActorType::Executor.to_string()),
        executor_actor.clone(),
        execution_engine,
    )
    .await
    .map_err(Box::new)?;

    let (_account_cache_actor_ref, _account_cache_handle) = Actor::spawn_linked(
        Some(ActorType::AccountCache.to_string()),
        account_cache_actor,
        (),
        account_cache_supervisor.get_cell(),
    )
    .await
    .map_err(Box::new)?;

    let (_blob_cache_actor_ref, _blob_cache_handle) =
        Actor::spawn(Some(ActorType::BlobCache.to_string()), blob_cache_actor, ())
            .await
            .map_err(Box::new)?;

    let lasr_rpc = LasrRpcServerImpl::new(lasr_rpc_actor_ref.clone());
    let port = std::env::var("PORT").unwrap_or_else(|_| "9292".to_string());
    let server = RpcServerBuilder::default()
        .build(format!("0.0.0.0:{}", port))
        .await
        .map_err(Box::new)?;
    let server_handle = server.start(lasr_rpc.into_rpc()).map_err(Box::new)?;
    let eo_server_wrapper = EoServerWrapper::new(inner_eo_server);

    let (_stop_tx, stop_rx) = tokio::sync::mpsc::channel(1);

    tokio::spawn(graph_cleaner());
    tokio::spawn(eo_server_wrapper.run());
    tokio::spawn(server_handle.stopped());
    tokio::spawn(lasr_actors::batch_requestor(stop_rx));

    let future_thread_pool = tokio_rayon::rayon::ThreadPoolBuilder::new()
        .num_threads(num_cpus::get())
        .build()?;
    tokio::spawn(async move {
        loop {
            {
                let futures = batcher_actor.future_pool();
                let mut guard = futures.lock().await;
                future_thread_pool
                    .install(|| async move {
                        if let Some(Err(err)) = guard.next().await {
                            log::error!("{err:?}");
                            if let BatcherError::FailedTransaction { msg, txn } = err {
                                if let Err(err) = Batcher::handle_transaction_error(*txn, msg).await
                                {
                                    log::error!("{err:?}");
                                }
                            }
                        }
                    })
                    .await;
            }
            {
                let futures = executor_actor.future_pool();
                let mut guard = futures.lock().await;
                future_thread_pool
                    .install(|| async move { guard.next().await })
                    .await;
            }
            {
<<<<<<< HEAD
                let futures = engine_actor.future_pool();
=======
                let futures = validator_actor.future_pool();
                let mut guard = futures.lock().await;
                future_thread_pool
                    .install(|| async move {
                        if let Some(Err(err)) = guard.next().await {
                            log::error!("{err:?}");
                        }
                    })
                    .await;
            }
            {
                let futures = da_client_actor.future_pool();
>>>>>>> de14e4c6
                let mut guard = futures.lock().await;
                future_thread_pool
                    .install(|| async move {
                        if let Some(Err(err)) = guard.next().await {
                            log::error!("{err:?}");
                        }
                    })
                    .await;
            }
        }
    });

    let mut interval = tokio::time::interval(tokio::time::Duration::from_secs(1));
    loop {
        interval.tick().await;
    }

    _stop_tx.send(1).await?;

    Ok(())
}

fn setup_eo_server(
    web3_instance: web3::Web3<web3::transports::Http>,
    path: &str,
) -> Result<EoListener, EoServerError> {
    // Initialize the ExecutableOracle Address
    //0x5FbDB2315678afecb367f032d93F642f64180aa3
    let eo_address_str = std::env::var("EO_CONTRACT_ADDRESS").expect("EO_CONTRACT_ADDRESS environment variable is not set. Please set the EO_CONTRACT_ADDRESS environment variable with the Executable Oracle contract address.");
    let eo_address = eo_listener::EoAddress::new(&eo_address_str);
    let contract_address = eo_address
        .parse()
        .map_err(|err| EoServerError::Other(err.to_string()))?;
    let contract_abi = eo_listener::get_abi()?;
    let address = web3::types::Address::from(contract_address);
    let contract = web3::contract::Contract::new(web3_instance.eth(), address, contract_abi);

    let blob_settled_topic = eo_listener::get_blob_index_settled_topic();
    let bridge_topic = eo_listener::get_bridge_event_topic();

    let blob_settled_filter = web3::types::FilterBuilder::default()
        .from_block(BlockNumber::Number(75127.into()))
        .to_block(BlockNumber::Number(75127.into()))
        .address(vec![contract_address])
        .topics(blob_settled_topic.clone(), None, None, None)
        .build();

    let bridge_filter = web3::types::FilterBuilder::default()
        .from_block(BlockNumber::Number(75127.into()))
        .to_block(BlockNumber::Number(75127.into()))
        .address(vec![contract_address])
        .topics(bridge_topic.clone(), None, None, None)
        .build();

    let blob_settled_event = contract
        .abi()
        .event("BlobIndexSettled")
        .map_err(|e| EoServerError::Other(e.to_string()))?
        .clone();

    let bridge_event = contract
        .abi()
        .event("Bridge")
        .map_err(|e| EoServerError::Other(e.to_string()))?
        .clone();

    // Logging out all the variables being sent to the EoServer
    log::info!("web3_instance: {:?}", web3_instance);
    log::info!("eo_address: {:?}", eo_address);
    log::info!("contract_address: {:?}", contract_address);
    log::info!("address: {:?}", address);
    log::info!("contract: {:?}", contract);
    log::info!("blob_settled_topic: {:?}", blob_settled_topic);
    log::info!("bridge_topic: {:?}", bridge_topic);
    log::info!("blob_settled_filter: {:?}", blob_settled_filter);
    log::info!("bridge_filter: {:?}", bridge_filter);
    log::info!("blob_settled_event: {:?}", blob_settled_event);
    log::info!("bridge_event: {:?}", bridge_event);
    log::info!("path: {:?}", path);

    let eo_server = eo_listener::EoServerBuilder::default()
        .web3(web3_instance)
        .eo_address(eo_address)
        .bridge_processed_blocks(BTreeSet::new())
        .settled_processed_blocks(BTreeSet::new())
        .contract(contract)
        .bridge_topic(bridge_topic)
        .blob_settled_topic(blob_settled_topic)
        .bridge_filter(bridge_filter)
        .current_bridge_filter_block(0.into())
        .current_blob_settlement_filter_block(0.into())
        .blob_settled_filter(blob_settled_filter)
        .blob_settled_event(blob_settled_event)
        .bridge_event(bridge_event)
        .path(PathBuf::from_str(path).map_err(|e| EoServerError::Other(e.to_string()))?)
        .build()?;

    Ok(eo_server)
}

async fn setup_eo_client(
    web3_instance: web3::Web3<web3::transports::Http>,
    sk: web3::signing::SecretKey,
) -> Result<EoClient, Box<dyn std::error::Error>> {
    // Initialize the ExecutableOracle Address
    //0x5FbDB2315678afecb367f032d93F642f64180aa3
    //0x5FbDB2315678afecb367f032d93F642f64180aa3

    let eo_address_str = std::env::var("EO_CONTRACT_ADDRESS").expect("EO_CONTRACT_ADDRESS environment variable is not set. Please set the EO_CONTRACT_ADDRESS environment variable with the Executable Oracle contract address.");
    let eo_address = eo_listener::EoAddress::new(&eo_address_str);
    // Initialize the web3 instance
    let contract_address = eo_address
        .parse()
        .map_err(|err| Box::new(err) as Box<dyn std::error::Error>)?;
    let contract_abi =
        eo_listener::get_abi().map_err(|e| Box::new(e) as Box<dyn std::error::Error>)?;
    let address = web3::types::Address::from(contract_address);
    let contract = web3::contract::Contract::new(web3_instance.eth(), address, contract_abi);

    let secp = Secp256k1::new();

    let (_secret_key, public_key) = secp.generate_keypair(&mut secp256k1::rand::rngs::OsRng);

    let user_address: Address = public_key.into();

    // Logging out all the variables being sent to the EoClient
    log::info!("web3_instance: {:?}", web3_instance);
    log::info!("contract: {:?}", contract);
    log::info!("user_address: {:?}", user_address);
    log::info!("sk: {:?}", sk);

    EoClient::new(web3_instance, contract, user_address, sk)
        .await
        .map_err(|e| Box::new(e) as Box<dyn std::error::Error>)
}<|MERGE_RESOLUTION|>--- conflicted
+++ resolved
@@ -131,13 +131,8 @@
     let pending_transaction_actor = PendingTransactionActor;
     let lasr_rpc_actor = LasrRpcServerActor::new();
     let scheduler_actor = TaskScheduler::new();
-<<<<<<< HEAD
     let engine_actor = EngineActor::new();
-    let validator_actor = Validator::new();
-=======
-    let engine_actor = Engine::new();
     let validator_actor = ValidatorActor::new();
->>>>>>> de14e4c6
     let eo_server_actor = EoServer::new();
     let eo_client_actor = EoClientActor;
     let da_supervisor = DaSupervisor;
@@ -301,9 +296,6 @@
                     .await;
             }
             {
-<<<<<<< HEAD
-                let futures = engine_actor.future_pool();
-=======
                 let futures = validator_actor.future_pool();
                 let mut guard = futures.lock().await;
                 future_thread_pool
@@ -316,7 +308,17 @@
             }
             {
                 let futures = da_client_actor.future_pool();
->>>>>>> de14e4c6
+                let mut guard = futures.lock().await;
+                future_thread_pool
+                    .install(|| async move {
+                        if let Some(Err(err)) = guard.next().await {
+                            log::error!("{err:?}");
+                        }
+                    })
+                    .await;
+            }
+            {
+                let futures = engine_actor.future_pool();
                 let mut guard = futures.lock().await;
                 future_thread_pool
                     .install(|| async move {
