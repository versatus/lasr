--- conflicted
+++ resolved
@@ -19,13 +19,8 @@
 use lasr_actors::DaClient;
 use lasr_actors::DaClientActor;
 use lasr_actors::DaSupervisor;
-<<<<<<< HEAD
-use lasr_actors::Engine;
+use lasr_actors::EngineActor;
 use lasr_actors::EoServerActor;
-=======
-use lasr_actors::EngineActor;
-use lasr_actors::EoServer;
->>>>>>> ad5edfdd
 use lasr_actors::EoServerWrapper;
 use lasr_actors::ExecutionEngine;
 use lasr_actors::ExecutorActor;
@@ -136,15 +131,9 @@
     let pending_transaction_actor = PendingTransactionActor;
     let lasr_rpc_actor = LasrRpcServerActor::new();
     let scheduler_actor = TaskScheduler::new();
-<<<<<<< HEAD
-    let engine_actor = Engine::new();
-    let validator_actor = Validator::new();
     let eo_server_actor = EoServerActor::new();
-=======
     let engine_actor = EngineActor::new();
     let validator_actor = ValidatorActor::new();
-    let eo_server_actor = EoServer::new();
->>>>>>> ad5edfdd
     let eo_client_actor = EoClientActor;
     let da_supervisor = DaSupervisor;
     let account_cache_supervisor = AccountCacheSupervisor;
