--- conflicted
+++ resolved
@@ -133,17 +133,10 @@
     let pending_transaction_actor = PendingTransactionActor;
     let lasr_rpc_actor = LasrRpcServerActor::new();
     let scheduler_actor = TaskScheduler::new();
-<<<<<<< HEAD
-    let engine_actor = Engine::new();
-    let validator_actor = Validator::new();
-    let eo_server_actor = EoServer::new();
-    let eo_client_actor = EoClientActor::new();
-=======
     let eo_server_actor = EoServerActor::new();
     let engine_actor = EngineActor::new();
     let validator_actor = ValidatorActor::new();
-    let eo_client_actor = EoClientActor;
->>>>>>> 26a01a35
+    let eo_client_actor = EoClientActor::new();
     let da_supervisor = DaSupervisor;
     let account_cache_supervisor = AccountCacheSupervisor;
     let da_client_actor = DaClientActor::new();
@@ -305,12 +298,6 @@
                     .await;
             }
             {
-<<<<<<< HEAD
-                let futures = eo_client_actor.future_pool();
-                let mut guard = futures.lock().await;
-                future_thread_pool
-                    .install(|| async move { guard.next().await })
-=======
                 let futures = validator_actor.future_pool();
                 let mut guard = futures.lock().await;
                 future_thread_pool
@@ -341,7 +328,13 @@
                             log::error!("{err:?}");
                         }
                     })
->>>>>>> 26a01a35
+                    .await;
+            }
+            {
+                let futures = eo_client_actor.future_pool();
+                let mut guard = futures.lock().await;
+                future_thread_pool
+                    .install(|| async move { guard.next().await })
                     .await;
             }
         }
