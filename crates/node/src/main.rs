#![allow(unreachable_code)]
use std::collections::BTreeSet;
use std::path::PathBuf;
use std::str::FromStr;
use std::sync::Arc;

use eo_listener::EoServer as EoListener;
use eo_listener::EoServerError;
use futures::StreamExt;
use jsonrpsee::server::ServerBuilder as RpcServerBuilder;
use lasr_actors::graph_cleaner;
use lasr_actors::AccountCacheActor;
use lasr_actors::AccountCacheSupervisor;
use lasr_actors::ActorExt;
use lasr_actors::Batcher;
use lasr_actors::BatcherActor;
use lasr_actors::BatcherError;
use lasr_actors::BlobCacheActor;
use lasr_actors::DaClient;
use lasr_actors::DaClientActor;
use lasr_actors::DaSupervisor;
use lasr_actors::Engine;
use lasr_actors::EoServer;
use lasr_actors::EoServerWrapper;
use lasr_actors::ExecutionEngine;
use lasr_actors::ExecutorActor;
use lasr_actors::LasrRpcServerActor;
use lasr_actors::LasrRpcServerImpl;
use lasr_actors::PendingTransactionActor;
use lasr_actors::TaskScheduler;
use lasr_actors::ValidatorActor;
use lasr_actors::ValidatorCore;
use lasr_clients::EoClient;
use lasr_clients::EoClientActor;
use lasr_compute::OciBundler;
use lasr_compute::OciBundlerBuilder;
use lasr_compute::OciManager;
use lasr_messages::ActorType;
use lasr_rpc::LasrRpcServer;
use lasr_types::Address;
use ractor::Actor;
use tokio::sync::Mutex;

use secp256k1::Secp256k1;
use web3::types::BlockNumber;

#[tokio::main]
async fn main() -> Result<(), Box<dyn std::error::Error>> {
    simple_logger::init_with_level(log::Level::Error)
        .map_err(|e| EoServerError::Other(e.to_string()))?;

    log::info!("Current Working Directory: {:?}", std::env::current_dir());

    log::warn!(
        "Version, branch and hash: {} {}",
        env!("CARGO_PKG_VERSION"),
        option_env!("GIT_REV").unwrap_or("N/A")
    );

    dotenv::dotenv().ok();

    //TODO(asmith): Move this to be read in when and where needed and dropped
    //afterwards to minimize security vulnerabilities
    let (_, sk_string) = std::env::vars()
        .find(|(k, _)| k == "SECRET_KEY")
        .ok_or(Box::new(std::env::VarError::NotPresent) as Box<dyn std::error::Error>)?;

    let (_, block_processed_path) = std::env::vars()
        .find(|(k, _)| k == "BLOCKS_PROCESSED_PATH")
        .ok_or(Box::new(std::env::VarError::NotPresent) as Box<dyn std::error::Error>)?;

    let sk = web3::signing::SecretKey::from_str(&sk_string).map_err(Box::new)?;
    let eigen_da_client = eigenda_client::EigenDaGrpcClientBuilder::default()
        .proto_path("./eigenda/api/proto/disperser/disperser.proto".to_string())
        //TODO(asmith): Move the network endpoint for EigenDA to an
        //environment variable.
        .server_address("disperser-holesky.eigenda.xyz:443".to_string())
        .build()?;

    let eth_rpc_url = std::env::var("ETH_RPC_URL").expect("ETH_RPC_URL must be set");
    log::warn!("Ethereum RPC URL: {}", eth_rpc_url);
    let http = web3::transports::Http::new(&eth_rpc_url).expect("Invalid ETH_RPC_URL");
    let web3_instance: web3::Web3<web3::transports::Http> = web3::Web3::new(http);
    let eo_client = setup_eo_client(web3_instance.clone(), sk).await?;

    #[cfg(feature = "local")]
    let bundler: OciBundler<String, String> = OciBundlerBuilder::default()
        .runtime("/usr/local/bin/runsc".to_string())
        .base_images("./base_image".to_string())
        .containers("./containers".to_string())
        .payload_path("./payload".to_string())
        .build()?;

    let store = if let Ok(addr) = std::env::var("VIPFS_ADDRESS") {
        Some(addr.clone())
    } else {
        None
    };

    #[cfg(feature = "local")]
    let oci_manager = OciManager::new(bundler, store);

    #[cfg(feature = "local")]
    let execution_engine = Arc::new(Mutex::new(ExecutionEngine::new(oci_manager)));

    #[cfg(feature = "remote")]
    log::info!("Attempting to connect compute agent");
    #[cfg(feature = "remote")]
    let compute_rpc_url = std::env::var("COMPUTE_RPC_URL").expect("COMPUTE_RPC_URL must be set");
    #[cfg(feature = "remote")]
    let compute_rpc_client = jsonrpsee::ws_client::WsClientBuilder::default()
        .build(compute_rpc_url)
        .await
        .map_err(|e| Box::new(e) as Box<dyn std::error::Error>)?;

    #[cfg(feature = "remote")]
    log::info!("Attempting to connect strorage agent");
    #[cfg(feature = "remote")]
    let storage_rpc_url = std::env::var("STORAGE_RPC_URL").expect("COMPUTE_RPC_URL must be set");
    #[cfg(feature = "remote")]
    let storage_rpc_client = jsonrpsee::ws_client::WsClientBuilder::default()
        .build(storage_rpc_url)
        .await
        .map_err(|e| Box::new(e) as Box<dyn std::error::Error>)?;

    #[cfg(feature = "remote")]
    let execution_engine = ExecutionEngine::new(compute_rpc_client, storage_rpc_client);

    let blob_cache_actor = BlobCacheActor::new();
    let account_cache_actor = AccountCacheActor::new();
    let pending_transaction_actor = PendingTransactionActor;
    let lasr_rpc_actor = LasrRpcServerActor::new();
    let scheduler_actor = TaskScheduler::new();
    let engine_actor = Engine::new();
    let validator_actor = ValidatorActor::new();
    let eo_server_actor = EoServer::new();
    let eo_client_actor = EoClientActor;
    let da_supervisor = DaSupervisor;
    let account_cache_supervisor = AccountCacheSupervisor;
    let da_client_actor = DaClientActor::new();
    let batcher_actor = BatcherActor::new();
    let executor_actor = ExecutorActor::new();
    let inner_eo_server =
        setup_eo_server(web3_instance.clone(), &block_processed_path).map_err(Box::new)?;

    let (receivers_thread_tx, receivers_thread_rx) = tokio::sync::mpsc::channel(128);
    let batcher = Arc::new(Mutex::new(Batcher::new(receivers_thread_tx)));

    tokio::spawn(Batcher::run_receivers(receivers_thread_rx));

<<<<<<< HEAD
    let da_client = Arc::new(Mutex::new(DaClient::new(eigen_da_client)));
=======
    let validator_core = Arc::new(Mutex::new(ValidatorCore::default()));
>>>>>>> cb14da9b

    let (da_supervisor, _da_supervisor_handle) =
        Actor::spawn(Some("da_supervisor".to_string()), da_supervisor, ())
            .await
            .map_err(Box::new)?;

    let (account_cache_supervisor, _account_cache_supervisor_handle) = Actor::spawn(
        Some("account_cache_supervisor".to_string()),
        account_cache_supervisor,
        (),
    )
    .await
    .map_err(Box::new)?;

    let (lasr_rpc_actor_ref, _rpc_server_handle) =
        Actor::spawn(Some(ActorType::RpcServer.to_string()), lasr_rpc_actor, ())
            .await
            .map_err(Box::new)?;

    let (_scheduler_actor_ref, _scheduler_handle) =
        Actor::spawn(Some(ActorType::Scheduler.to_string()), scheduler_actor, ())
            .await
            .map_err(Box::new)?;

    let (_engine_actor_ref, _engine_handle) =
        Actor::spawn(Some(ActorType::Engine.to_string()), engine_actor, ())
            .await
            .map_err(Box::new)?;

    let (_validator_actor_ref, _validator_handle) = Actor::spawn(
        Some(ActorType::Validator.to_string()),
        validator_actor.clone(),
        validator_core,
    )
    .await
    .map_err(Box::new)?;

    let (_eo_server_actor_ref, _eo_server_handle) =
        Actor::spawn(Some(ActorType::EoServer.to_string()), eo_server_actor, ())
            .await
            .map_err(Box::new)?;

    let (_eo_client_actor_ref, _eo_client_handle) = Actor::spawn(
        Some(ActorType::EoClient.to_string()),
        eo_client_actor,
        eo_client,
    )
    .await
    .map_err(Box::new)?;

    let (_da_client_actor_ref, _da_client_handle) = Actor::spawn_linked(
        Some(ActorType::DaClient.to_string()),
        da_client_actor.clone(),
        da_client,
        da_supervisor.get_cell(),
    )
    .await
    .map_err(Box::new)?;

    let (_pending_transaction_actor_ref, _pending_transaction_handle) = Actor::spawn(
        Some(ActorType::PendingTransactions.to_string()),
        pending_transaction_actor,
        (),
    )
    .await
    .map_err(Box::new)?;

    let (_batcher_actor_ref, _batcher_handle) = Actor::spawn(
        Some(ActorType::Batcher.to_string()),
        batcher_actor.clone(),
        batcher.clone(),
    )
    .await
    .map_err(Box::new)?;

    let (_executor_actor_ref, _executor_handle) = Actor::spawn(
        Some(ActorType::Executor.to_string()),
        executor_actor.clone(),
        execution_engine,
    )
    .await
    .map_err(Box::new)?;

    let (_account_cache_actor_ref, _account_cache_handle) = Actor::spawn_linked(
        Some(ActorType::AccountCache.to_string()),
        account_cache_actor,
        (),
        account_cache_supervisor.get_cell(),
    )
    .await
    .map_err(Box::new)?;

    let (_blob_cache_actor_ref, _blob_cache_handle) =
        Actor::spawn(Some(ActorType::BlobCache.to_string()), blob_cache_actor, ())
            .await
            .map_err(Box::new)?;

    let lasr_rpc = LasrRpcServerImpl::new(lasr_rpc_actor_ref.clone());
    let port = std::env::var("PORT").unwrap_or_else(|_| "9292".to_string());
    let server = RpcServerBuilder::default()
        .build(format!("0.0.0.0:{}", port))
        .await
        .map_err(Box::new)?;
    let server_handle = server.start(lasr_rpc.into_rpc()).map_err(Box::new)?;
    let eo_server_wrapper = EoServerWrapper::new(inner_eo_server);

    let (_stop_tx, stop_rx) = tokio::sync::mpsc::channel(1);

    tokio::spawn(graph_cleaner());
    tokio::spawn(eo_server_wrapper.run());
    tokio::spawn(server_handle.stopped());
    tokio::spawn(lasr_actors::batch_requestor(stop_rx));

    let future_thread_pool = tokio_rayon::rayon::ThreadPoolBuilder::new()
        .num_threads(num_cpus::get())
        .build()?;
    tokio::spawn(async move {
        loop {
            {
                let futures = batcher_actor.future_pool();
                let mut guard = futures.lock().await;
                future_thread_pool
                    .install(|| async move {
                        if let Some(Err(err)) = guard.next().await {
                            log::error!("{err:?}");
                            if let BatcherError::FailedTransaction { msg, txn } = err {
                                if let Err(err) = Batcher::handle_transaction_error(*txn, msg).await
                                {
                                    log::error!("{err:?}");
                                }
                            }
                        }
                    })
                    .await;
            }
            {
                let futures = executor_actor.future_pool();
                let mut guard = futures.lock().await;
                future_thread_pool
                    .install(|| async move { guard.next().await })
                    .await;
            }
            {
<<<<<<< HEAD
                let futures = da_client_actor.future_pool();
=======
                let futures = validator_actor.future_pool();
>>>>>>> cb14da9b
                let mut guard = futures.lock().await;
                future_thread_pool
                    .install(|| async move {
                        if let Some(Err(err)) = guard.next().await {
                            log::error!("{err:?}");
                        }
                    })
                    .await;
            }
        }
    });

    let mut interval = tokio::time::interval(tokio::time::Duration::from_secs(1));
    loop {
        interval.tick().await;
    }

    _stop_tx.send(1).await?;

    Ok(())
}

fn setup_eo_server(
    web3_instance: web3::Web3<web3::transports::Http>,
    path: &str,
) -> Result<EoListener, EoServerError> {
    // Initialize the ExecutableOracle Address
    //0x5FbDB2315678afecb367f032d93F642f64180aa3
    let eo_address_str = std::env::var("EO_CONTRACT_ADDRESS").expect("EO_CONTRACT_ADDRESS environment variable is not set. Please set the EO_CONTRACT_ADDRESS environment variable with the Executable Oracle contract address.");
    let eo_address = eo_listener::EoAddress::new(&eo_address_str);
    let contract_address = eo_address
        .parse()
        .map_err(|err| EoServerError::Other(err.to_string()))?;
    let contract_abi = eo_listener::get_abi()?;
    let address = web3::types::Address::from(contract_address);
    let contract = web3::contract::Contract::new(web3_instance.eth(), address, contract_abi);

    let blob_settled_topic = eo_listener::get_blob_index_settled_topic();
    let bridge_topic = eo_listener::get_bridge_event_topic();

    let blob_settled_filter = web3::types::FilterBuilder::default()
        .from_block(BlockNumber::Number(75127.into()))
        .to_block(BlockNumber::Number(75127.into()))
        .address(vec![contract_address])
        .topics(blob_settled_topic.clone(), None, None, None)
        .build();

    let bridge_filter = web3::types::FilterBuilder::default()
        .from_block(BlockNumber::Number(75127.into()))
        .to_block(BlockNumber::Number(75127.into()))
        .address(vec![contract_address])
        .topics(bridge_topic.clone(), None, None, None)
        .build();

    let blob_settled_event = contract
        .abi()
        .event("BlobIndexSettled")
        .map_err(|e| EoServerError::Other(e.to_string()))?
        .clone();

    let bridge_event = contract
        .abi()
        .event("Bridge")
        .map_err(|e| EoServerError::Other(e.to_string()))?
        .clone();

    // Logging out all the variables being sent to the EoServer
    log::info!("web3_instance: {:?}", web3_instance);
    log::info!("eo_address: {:?}", eo_address);
    log::info!("contract_address: {:?}", contract_address);
    log::info!("address: {:?}", address);
    log::info!("contract: {:?}", contract);
    log::info!("blob_settled_topic: {:?}", blob_settled_topic);
    log::info!("bridge_topic: {:?}", bridge_topic);
    log::info!("blob_settled_filter: {:?}", blob_settled_filter);
    log::info!("bridge_filter: {:?}", bridge_filter);
    log::info!("blob_settled_event: {:?}", blob_settled_event);
    log::info!("bridge_event: {:?}", bridge_event);
    log::info!("path: {:?}", path);

    let eo_server = eo_listener::EoServerBuilder::default()
        .web3(web3_instance)
        .eo_address(eo_address)
        .bridge_processed_blocks(BTreeSet::new())
        .settled_processed_blocks(BTreeSet::new())
        .contract(contract)
        .bridge_topic(bridge_topic)
        .blob_settled_topic(blob_settled_topic)
        .bridge_filter(bridge_filter)
        .current_bridge_filter_block(0.into())
        .current_blob_settlement_filter_block(0.into())
        .blob_settled_filter(blob_settled_filter)
        .blob_settled_event(blob_settled_event)
        .bridge_event(bridge_event)
        .path(PathBuf::from_str(path).map_err(|e| EoServerError::Other(e.to_string()))?)
        .build()?;

    Ok(eo_server)
}

async fn setup_eo_client(
    web3_instance: web3::Web3<web3::transports::Http>,
    sk: web3::signing::SecretKey,
) -> Result<EoClient, Box<dyn std::error::Error>> {
    // Initialize the ExecutableOracle Address
    //0x5FbDB2315678afecb367f032d93F642f64180aa3
    //0x5FbDB2315678afecb367f032d93F642f64180aa3

    let eo_address_str = std::env::var("EO_CONTRACT_ADDRESS").expect("EO_CONTRACT_ADDRESS environment variable is not set. Please set the EO_CONTRACT_ADDRESS environment variable with the Executable Oracle contract address.");
    let eo_address = eo_listener::EoAddress::new(&eo_address_str);
    // Initialize the web3 instance
    let contract_address = eo_address
        .parse()
        .map_err(|err| Box::new(err) as Box<dyn std::error::Error>)?;
    let contract_abi =
        eo_listener::get_abi().map_err(|e| Box::new(e) as Box<dyn std::error::Error>)?;
    let address = web3::types::Address::from(contract_address);
    let contract = web3::contract::Contract::new(web3_instance.eth(), address, contract_abi);

    let secp = Secp256k1::new();

    let (_secret_key, public_key) = secp.generate_keypair(&mut secp256k1::rand::rngs::OsRng);

    let user_address: Address = public_key.into();

    // Logging out all the variables being sent to the EoClient
    log::info!("web3_instance: {:?}", web3_instance);
    log::info!("contract: {:?}", contract);
    log::info!("user_address: {:?}", user_address);
    log::info!("sk: {:?}", sk);

    EoClient::new(web3_instance, contract, user_address, sk)
        .await
        .map_err(|e| Box::new(e) as Box<dyn std::error::Error>)
}<|MERGE_RESOLUTION|>--- conflicted
+++ resolved
@@ -148,11 +148,8 @@
 
     tokio::spawn(Batcher::run_receivers(receivers_thread_rx));
 
-<<<<<<< HEAD
     let da_client = Arc::new(Mutex::new(DaClient::new(eigen_da_client)));
-=======
     let validator_core = Arc::new(Mutex::new(ValidatorCore::default()));
->>>>>>> cb14da9b
 
     let (da_supervisor, _da_supervisor_handle) =
         Actor::spawn(Some("da_supervisor".to_string()), da_supervisor, ())
@@ -296,11 +293,18 @@
                     .await;
             }
             {
-<<<<<<< HEAD
+                let futures = validator_actor.future_pool();
+                let mut guard = futures.lock().await;
+                future_thread_pool
+                    .install(|| async move {
+                        if let Some(Err(err)) = guard.next().await {
+                            log::error!("{err:?}");
+                        }
+                    })
+                    .await;
+            }
+            {
                 let futures = da_client_actor.future_pool();
-=======
-                let futures = validator_actor.future_pool();
->>>>>>> cb14da9b
                 let mut guard = futures.lock().await;
                 future_thread_pool
                     .install(|| async move {
